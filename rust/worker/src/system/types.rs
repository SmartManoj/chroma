<<<<<<< HEAD
use super::{scheduler::Scheduler, AllReceiver};
=======
use super::{scheduler::Scheduler, wrap, ChannelError, WrappedMessage};
>>>>>>> d010655f
use async_trait::async_trait;
use core::panic;
use futures::Stream;
use std::{fmt::Debug, sync::Arc};
use tokio::{sync::Mutex, task::JoinError};

use super::{system::System, ReceiverForMessage};

#[derive(Debug, PartialEq, Clone)]
/// The state of a component
/// A component can be running or stopped
/// A component is stopped when it is cancelled
/// A component can be run with a system
pub(crate) enum ComponentState {
    Running,
    Stopped,
}

#[derive(Debug, PartialEq)]
pub(crate) enum ComponentRuntime {
    Inherit,
    Dedicated,
}

/// A component is a processor of work that can be run in a system.
/// It has a queue of messages that it can process.
/// Others can send messages to the component.
/// A component can be stopped using its handle.
/// It is a data object, and stores some parameterization
/// for how the system should run it.
/// # Methods
/// - queue_size: The size of the queue to use for the component before it starts dropping messages
/// - on_start: Called when the component is started
#[async_trait]
pub(crate) trait Component: Send + Sized + Debug + 'static {
    fn get_name() -> &'static str;
    fn queue_size(&self) -> usize;
    fn runtime() -> ComponentRuntime {
        ComponentRuntime::Inherit
    }
    async fn on_start(&mut self, _ctx: &ComponentContext<Self>) -> () {}
}

/// A handler is a component that can process messages of a given type.
/// # Methods
/// - handle: Handle a message
#[async_trait]
pub(crate) trait Handler<M>
where
    Self: Component + Sized + 'static,
{
    type Result: Send + Debug + 'static;

    async fn handle(&mut self, message: M, ctx: &ComponentContext<Self>) -> Self::Result
    // The need for this lifetime bound comes from the async_trait macro when we need generic lifetimes in our message type
    // https://stackoverflow.com/questions/69560112/how-to-use-rust-async-trait-generic-to-a-lifetime-parameter
    where
        M: 'async_trait;
}

/// A stream handler is a component that can process messages of a given type from a stream.
/// # Methods
/// - handle: Handle a message from a stream
/// - register_stream: Register a stream to be processed, this is provided and you do not need to implement it
pub(crate) trait StreamHandler<M>
where
    Self: Component + 'static + Handler<M>,
    M: Send + Debug + 'static,
{
    fn register_stream<S>(&self, stream: S, ctx: &ComponentContext<Self>) -> ()
    where
        S: Stream + Send + Stream<Item = M> + 'static,
    {
        ctx.system.register_stream(stream, ctx);
    }
}

/// A thin wrapper over a join handle that will panic if it is consumed twice.
#[derive(Debug)]
struct ConsumableJoinHandle {
    handle: Option<tokio::task::JoinHandle<()>>,
}

impl ConsumableJoinHandle {
    fn new(handle: tokio::task::JoinHandle<()>) -> Self {
        ConsumableJoinHandle {
            handle: Some(handle),
        }
    }

    async fn consume(&mut self) -> Result<(), JoinError> {
        match self.handle.take() {
            Some(handle) => {
                handle.await?;
                Ok(())
            }
            None => {
                panic!("Join handle already consumed");
            }
        }
    }
}

/// A ComponentSender is generic over a component type. This struct is internal to the system module.
/// It's implemented as a struct instead of a type alias so that it can implement common logic around the channel.
///
/// See ReceiverForMessage for a trait generic over a message type.
#[derive(Debug)]
pub(super) struct ComponentSender<C: Component> {
    sender: tokio::sync::mpsc::Sender<WrappedMessage<C>>,
}

impl<C: Component> ComponentSender<C> {
    pub(super) fn new(sender: tokio::sync::mpsc::Sender<WrappedMessage<C>>) -> Self {
        ComponentSender { sender }
    }

    pub(super) async fn wrap_and_send<M>(
        &self,
        message: M,
        tracing_context: Option<tracing::Span>,
    ) -> Result<(), ChannelError>
    where
        C: Handler<M>,
        M: Send + Debug + 'static,
    {
        self.sender
            .send(wrap(message, tracing_context))
            .await
            .map_err(|_| ChannelError::SendError)
    }
}

// Cannot automatically derive, see https://github.com/rust-lang/rust/issues/26925
impl<C: Component> Clone for ComponentSender<C> {
    fn clone(&self) -> Self {
        ComponentSender {
            sender: self.sender.clone(),
        }
    }
}

/// A component handle is a handle to a component that can be used to stop it.
/// and introspect its state.
/// # Fields
/// - cancellation_token: A cancellation token that can be used to stop the component
/// - state: The state of the component
/// - join_handle: The join handle for the component, used to join on the component
/// - sender: A channel to send messages to the component
#[derive(Debug)]
pub(crate) struct ComponentHandle<C: Component + Debug> {
    cancellation_token: tokio_util::sync::CancellationToken,
    state: Arc<Mutex<ComponentState>>,
    join_handle: Arc<Mutex<Option<ConsumableJoinHandle>>>,
    sender: ComponentSender<C>,
}

// Implemented manually because of https://github.com/rust-lang/rust/issues/26925.
impl<C: Component> Clone for ComponentHandle<C> {
    fn clone(&self) -> Self {
        ComponentHandle {
            cancellation_token: self.cancellation_token.clone(),
            state: self.state.clone(),
            join_handle: self.join_handle.clone(),
            sender: self.sender.clone(),
        }
    }
}

impl<C: Component> ComponentHandle<C> {
    pub(super) fn new(
        cancellation_token: tokio_util::sync::CancellationToken,
        // Components with a dedicated runtime do not have a join handle
        // and instead use a one shot channel to signal completion
        // TODO: implement this
        join_handle: Option<tokio::task::JoinHandle<()>>,
        sender: ComponentSender<C>,
    ) -> Self {
        ComponentHandle {
            cancellation_token: cancellation_token,
            state: Arc::new(Mutex::new(ComponentState::Running)),
            join_handle: Arc::new(Mutex::new(
                join_handle.map(|handle| ConsumableJoinHandle::new(handle)),
            )),
            sender: sender,
        }
    }

    pub(crate) async fn stop(&mut self) {
        self.cancellation_token.cancel();
        let mut state = self.state.lock().await;
        *state = ComponentState::Stopped;
    }

    /// Consumes the underlying join handle. Panics if it is consumed twice.
    pub(crate) async fn join(&mut self) -> Result<(), JoinError> {
        if let Some(join_handle) = self.join_handle.lock().await.as_mut() {
            join_handle.consume().await
        } else {
            Ok(())
        }
    }

    pub(crate) async fn get_current_state(&self) -> ComponentState {
        return self.state.lock().await.clone();
    }

    pub(crate) fn as_receiver<M>(&self) -> Box<dyn ReceiverForMessage<M>>
    where
        C: Component + Handler<M>,
        M: Debug + Send + 'static,
    {
        Box::new(self.sender.clone())
    }

    pub(crate) async fn send<M>(
        &mut self,
        message: M,
        tracing_context: Option<tracing::Span>,
    ) -> Result<(), ChannelError>
    where
        C: Handler<M>,
        M: Send + Debug + 'static,
    {
        self.sender.wrap_and_send(message, tracing_context).await
    }

    pub(crate) fn requestable_receiver<M>(&self) -> Box<dyn AllReceiver<C, M> + Send>
    where
        C: Handler<M>,
        M: Send + Debug + 'static,
    {
        let sender = self.sender.sender.clone();
        Box::new(ReceiverImpl::new(sender))
    }
}

/// The component context is passed to all Component Handler methods
pub(crate) struct ComponentContext<C>
where
    C: Component + 'static,
{
    pub(crate) system: System,
    pub(crate) sender: ComponentSender<C>,
    pub(crate) cancellation_token: tokio_util::sync::CancellationToken,
    pub(crate) scheduler: Scheduler,
}

impl<C: Component> ComponentContext<C> {
    pub(crate) fn as_receiver<M>(&self) -> Box<dyn ReceiverForMessage<M>>
    where
        C: Component + Handler<M>,
        M: Debug + Send + 'static,
    {
        Box::new(self.sender.clone())
    }

    pub(crate) async fn send<M>(
        &self,
        message: M,
        tracing_context: Option<tracing::Span>,
    ) -> Result<(), ChannelError>
    where
        C: Handler<M>,
        M: Send + Debug + 'static,
    {
        self.sender.wrap_and_send(message, tracing_context).await
    }
}

#[cfg(test)]
mod tests {
    use super::*;
    use async_trait::async_trait;
    use futures::stream;
    use std::sync::atomic::{AtomicUsize, Ordering};
    use std::sync::Arc;

    #[derive(Debug)]
    struct TestComponent {
        queue_size: usize,
        counter: Arc<AtomicUsize>,
    }

    impl TestComponent {
        fn new(queue_size: usize, counter: Arc<AtomicUsize>) -> Self {
            TestComponent {
                queue_size,
                counter,
            }
        }
    }

    #[async_trait]
    impl Handler<usize> for TestComponent {
        type Result = ();

        async fn handle(&mut self, message: usize, _ctx: &ComponentContext<TestComponent>) -> () {
            self.counter.fetch_add(message, Ordering::SeqCst);
        }
    }
    impl StreamHandler<usize> for TestComponent {}

    #[async_trait]
    impl Component for TestComponent {
        fn get_name() -> &'static str {
            "Test component"
        }

        fn queue_size(&self) -> usize {
            self.queue_size
        }

        async fn on_start(&mut self, ctx: &ComponentContext<TestComponent>) -> () {
            let test_stream = stream::iter(vec![1, 2, 3]);
            self.register_stream(test_stream, ctx);
        }
    }

    #[tokio::test]
    async fn it_can_work() {
        let system = System::new();
        let counter = Arc::new(AtomicUsize::new(0));
        let component = TestComponent::new(10, counter.clone());
        let mut handle = system.start_component(component);
        handle.send(1, None).await.unwrap();
        handle.send(2, None).await.unwrap();
        handle.send(3, None).await.unwrap();
        // yield to allow the component to process the messages
        tokio::task::yield_now().await;
        // With the streaming data and the messages we should have 12
        assert_eq!(counter.load(Ordering::SeqCst), 12);
        handle.stop();
        // Yield to allow the component to stop
        tokio::task::yield_now().await;
        // Expect the component to be stopped
        assert_eq!(handle.get_current_state().await, ComponentState::Stopped);
        let res = handle.send(4, None).await;
        // Expect an error because the component is stopped
        assert!(res.is_err());
    }
}<|MERGE_RESOLUTION|>--- conflicted
+++ resolved
@@ -1,8 +1,5 @@
-<<<<<<< HEAD
-use super::{scheduler::Scheduler, AllReceiver};
-=======
+use super::MessageWithReplyChannel;
 use super::{scheduler::Scheduler, wrap, ChannelError, WrappedMessage};
->>>>>>> d010655f
 use async_trait::async_trait;
 use core::panic;
 use futures::Stream;
@@ -130,9 +127,34 @@
         M: Send + Debug + 'static,
     {
         self.sender
-            .send(wrap(message, tracing_context))
+            .send(wrap(
+                MessageWithReplyChannel::new(message, None),
+                tracing_context,
+            ))
             .await
             .map_err(|_| ChannelError::SendError)
+    }
+
+    pub(super) async fn wrap_and_request<M>(
+        &self,
+        message: M,
+        tracing_context: Option<tracing::Span>,
+    ) -> Result<C::Result, ChannelError>
+    where
+        C: Handler<M>,
+        M: Send + Debug + 'static,
+    {
+        let (tx, rx) = tokio::sync::oneshot::channel();
+        self.sender
+            .send(wrap(
+                MessageWithReplyChannel::new(message, Some(tx)),
+                tracing_context,
+            ))
+            // todo: handle error?
+            .await;
+        // todo: handle error?
+        let result = rx.await.unwrap();
+        Ok(result)
     }
 }
 
@@ -230,14 +252,26 @@
         self.sender.wrap_and_send(message, tracing_context).await
     }
 
-    pub(crate) fn requestable_receiver<M>(&self) -> Box<dyn AllReceiver<C, M> + Send>
-    where
-        C: Handler<M>,
-        M: Send + Debug + 'static,
-    {
-        let sender = self.sender.sender.clone();
-        Box::new(ReceiverImpl::new(sender))
-    }
+    pub(crate) async fn request<M>(
+        &self,
+        message: M,
+        tracing_context: Option<tracing::Span>,
+    ) -> Result<C::Result, ChannelError>
+    where
+        C: Handler<M>,
+        M: Send + Debug + 'static,
+    {
+        self.sender.wrap_and_request(message, tracing_context).await
+    }
+
+    // pub(crate) fn requestable_receiver<M>(&self) -> Box<dyn AllReceiver<C, M> + Send>
+    // where
+    //     C: Handler<M>,
+    //     M: Send + Debug + 'static,
+    // {
+    //     let sender = self.sender.sender.clone();
+    //     Box::new(ReceiverImpl::new(sender))
+    // }
 }
 
 /// The component context is passed to all Component Handler methods
