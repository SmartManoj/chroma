from __future__ import annotations
import uuid
import json
import random

import tqdm
import numpy as np

import torch
from torch.utils.data import DataLoader
from torch.autograd import Variable

from utils.models import load_model
from utils.utils import load_classes, non_max_suppression, xywh2xyxy, rescale_boxes, bbox_iou
from utils.datasets import ListDataset
from utils.transforms import DEFAULT_TRANSFORMS
from utils.parse_config import parse_data_config

from chroma.sdk import chroma_manager

str_options = ["New York", "San Francisco", "Atlanta", "Miami", "Dallas", "Chicago", "DC"]


def reshape_detections(inputs, num_anchors, no):
    bs, _, ny, nx = inputs.shape  # x(bs,255,_,_) to x(bs,3,_,_,85)
    inputs = inputs.view(bs, num_anchors, no, ny, nx).permute(0, 1, 3, 4, 2).contiguous()
    inputs = inputs.view(bs, -1, no)
    return inputs


def reshape_context(inputs):
    avg_pool_module = torch.nn.AvgPool2d(kernel_size=inputs.shape[2])
    return avg_pool_module(inputs)[:, :, -1, -1]


def to_annotations_dict(boxes, category_ids, category_names, uids, metadatas, label_ids=None):
    annotations = []

    if label_ids == None:
        label_ids = []
        label_ids = [None for i in range(len(boxes))]

    for box, category_id, category_name, uid, metadata, label_id in zip(
        boxes, category_ids, category_names, uids, metadatas, label_ids
    ):
        annotation = {
            "id": uid,
            "bbox": box.tolist(),
            "category_id": str(category_id),
            "category_name": category_name,
            "metadata": metadata,
        }
        if label_id != None:
            annotation["label_id"] = label_id
        annotations.append(annotation)

    return {"annotations": annotations}


def infer(model, device, data_loader, class_names, chroma_storage: chroma_manager.ChromaSDK):

    context_layer_index = 74  # Output of last layer in backbone network
    detection_layer_indices = [81, 93, -2]  # Outputs of last conv. layers before YOLO layers
    num_anchors = 3
    no = 85

    conf_thres = 0.3
    nms_thres = 0.4

    Tensor = torch.FloatTensor
    if device.type == "cuda":
        Tensor = torch.cuda.FloatTensor
    elif device.type == "mps":
        Tensor = torch.backends.mps.torch.FloatTensor

    class_names = np.array(class_names)

    for img_paths, imgs, targets, img_sizes in tqdm.tqdm(data_loader, desc="Processing"):
        img_sizes = np.array(img_sizes)
        chroma_storage.set_resource_uris(uris=list(img_paths))

        imgs = Variable(imgs.type(Tensor), requires_grad=False).to(device)

        with torch.no_grad():
            outputs, layer_outputs = model(imgs)
            outputs, output_indices = non_max_suppression(
                outputs, conf_thres=conf_thres, iou_thres=nms_thres
            )

        detection_inferences = []
        labels = []
        metadata_list = []
        for i, output in enumerate(outputs):

            # Process targets
            target = targets[targets[:, 0] == i]
            target_boxes = rescale_boxes(
                xywh2xyxy(target[:, 2:]) * imgs.shape[-1], imgs.shape[-1], img_sizes[i, :2]
            )
            # convert back to xywh... I am sure there is a better way of doing this
            for target_box in target_boxes:
                target_box[2] = target_box[2] - target_box[0]
                target_box[3] = target_box[3] - target_box[1]
            target_cat_ids = target[:, 1].numpy().astype(int)
            target_cat_names = class_names[target_cat_ids]
            target_uids = [str(uuid.uuid4()) for i in range(len(target_cat_ids))]
            metadatas = [
                # {"quality": random.randint(0, 100), "location": str_options[random.randint(0, 6)]}
                {}
                for i in range(len(target_cat_ids))
            ]
            target_annotations = to_annotations_dict(
                target_boxes, target_cat_ids, target_cat_names, target_uids, metadatas
            )
            labels.append(target_annotations)

            # Process detections
            det_boxes = rescale_boxes(output, imgs.shape[-1], img_sizes[i, :2])[:, :4]
            det_boxes[:, 2:4] = det_boxes[:, 2:4] - det_boxes[:, 0:2]  # xyxy2xywh
            det_category_ids = output[:, -1].numpy().astype(int)
            det_category_names = class_names[det_category_ids]
            det_uids = [str(uuid.uuid4()) for i in range(len(det_category_ids))]

            # Associate detections with labels by IOU best match.
            # We do this without rescaling to the original image, in the shape of the input
            assoc_iou_threshold = 0.5
            target[:, 2:] = xywh2xyxy(target[:, 2:])
            target[:, 2:] *= imgs.shape[-1]

            annotations = target[:, 1:]
            pred_boxes = output[:, :4]
            pred_scores = output[:, 4]

            assocs = {}
            best_ious = {}
            best_assocs = {}
            ious = {}
            scores = {}
            if len(annotations):
                for pred_i, pred_box in enumerate(pred_boxes):
                    scores[pred_i] = pred_scores[pred_i].item()

                    # Find the best matching target for our predicted box
                    iou, target_box = bbox_iou(pred_box.unsqueeze(0), target[:, 2:]).max(0)
                    iou = iou.item()

                    # Only associate if we pass the IoU threshold, and we did better.
                    if iou >= assoc_iou_threshold:
                        # We have associated to this box before
                        if target_box in best_ious.keys():
                            # But this IoU is better
                            if iou > best_ious[target_box]:
                                # Dissasociate the previous winner
                                prev_best = best_assocs[target_box]
                                assocs.pop(prev_best)
                                ious.pop(prev_best)
                                # Associate the new winner
                                assocs[pred_i] = target_box
                                ious[pred_i] = iou
                                best_assocs[target_box] = pred_i
                                best_ious[target_box] = iou
                        else:
                            assocs[pred_i] = target_box
                            ious[pred_i] = iou
                            best_assocs[target_box] = pred_i
                            best_ious[target_box] = iou

            metadatas = [
                {
                    # "quality": random.randint(0, 100),
                    # "location": str_options[random.randint(0, 6)],
                    # "label_id": target_uids[assocs[i]] if i in assocs.keys() else "",
                    "iou": ious[i] if i in ious.keys() else 0,
                    "score": scores[i] if i in scores.keys() else 0,
                }
                for i in range(len(det_category_ids))
            ]
            label_ids = [
                target_uids[assocs[i]] if i in assocs.keys() else ""
                for i in range(len(det_category_ids))
            ]
            det_annotations = to_annotations_dict(
                det_boxes, det_category_ids, det_category_names, det_uids, metadatas, label_ids
            )
            detection_inferences.append(det_annotations)

            metadata_list.append(
                {}
                # {"quality": random.randint(0, 100), "location": str_options[random.randint(0, 6)]}
            )

        chroma_storage.set_inferences(detection_inferences)
        chroma_storage.set_labels(labels)
        chroma_storage.set_metadata(metadata_list)

        ctx_embedding = reshape_context(layer_outputs[context_layer_index]).detach().cpu().numpy()

        detection_embeddings = (
            torch.cat(
                tensors=[
                    reshape_detections(inputs=layer_outputs[i], num_anchors=num_anchors, no=no)
                    for i in detection_layer_indices
                ],
                dim=1,
            )
            .detach()
            .cpu()
            .numpy()
        )

        filtered_embs = []
        for i, output_idx in enumerate(output_indices):
            if (type(output_idx) != torch.Tensor) or (output_idx.nelement() != 0):
                embs = detection_embeddings[i][output_idx][:]
                # Account for only one detection
                if len(embs.shape) == 1:
                    embs = np.expand_dims(embs, 0)
                filtered_embs.append(embs)
            else:
                filtered_embs.append([])

        annotated_embs = []
        for det_annotations, embs in zip(detection_inferences, filtered_embs):
            annotated_emb = [
                {"target": det_annotation["id"], "data": emb.tolist()}
                for det_annotation, emb in zip(det_annotations["annotations"], embs)
            ]
            annotated_embs.append(annotated_emb)

        annotated_ctx_embs = []
        for ctx in ctx_embedding:
            annotated_ctx_emb = [{"target": None, "data": ctx.tolist()}]
            annotated_ctx_embs.append(annotated_ctx_emb)

        chroma_storage.set_ctx_embeddings(annotated_ctx_embs)
        chroma_storage.set_embeddings(annotated_embs)
        chroma_storage.store_batch_embeddings()

    return


def main():
    # Setup params
    model_path = "config/yolov3.cfg"
    weights_path = "weights/yolov3.weights"
<<<<<<< HEAD
    data = "config/coco50.data"
=======
    data = "config/coco.data"
>>>>>>> 893b765c
    batch_size = 8
    img_size = 416
    n_cpu = 8

    use_cuda = False
    use_mps = False

    data_config = parse_data_config(data)
    valid_path = data_config["valid"]
    class_names = load_classes(data_config["names"])

    class_object = []
    i = 0
    for class_name in class_names:
        class_object.append({"supercategory": "", "id": i, "name": class_name})
        i = i + 1

    # Set the device
    device_name = "cpu"
    if use_mps & hasattr(torch.backends, "mps") & torch.backends.mps.is_available():
        device_name = "mps"
    if use_cuda & torch.cuda.is_available():
        device_name = "cuda"
    device = torch.device(device_name)

    dataset = ListDataset(
        valid_path, img_size=img_size, multiscale=False, transform=DEFAULT_TRANSFORMS
    )
    dataloader = DataLoader(
        dataset,
        batch_size=batch_size,
        shuffle=False,
        num_workers=n_cpu,
        pin_memory=True,
        collate_fn=dataset.collate_fn,
    )

    model = load_model(model_path=model_path, device=device, weights_path=weights_path)
    model.eval()

    with chroma_manager.ChromaSDK(
        project_name="YOLO", dataset_name="TestYolo50", categories=json.dumps(class_object)
    ) as chroma_storage:
        infer(model, device, dataloader, class_names, chroma_storage=chroma_storage)


if __name__ == "__main__":
    main()<|MERGE_RESOLUTION|>--- conflicted
+++ resolved
@@ -243,11 +243,7 @@
     # Setup params
     model_path = "config/yolov3.cfg"
     weights_path = "weights/yolov3.weights"
-<<<<<<< HEAD
-    data = "config/coco50.data"
-=======
     data = "config/coco.data"
->>>>>>> 893b765c
     batch_size = 8
     img_size = 416
     n_cpu = 8
