--- conflicted
+++ resolved
@@ -122,13 +122,9 @@
     'test-memberlist:MemberList',
     'test-memberlist-reader:ClusterRole',
     'test-memberlist-reader-binding:ClusterRoleBinding',
-<<<<<<< HEAD
-
     'lease-watcher:role',
     'logservice-serviceaccount-rolebinding:rolebinding'
-=======
     'compaction-service-config:configmap',
->>>>>>> e53ab491
   ],
   new_name='k8s_setup',
   labels=["infrastructure"],
