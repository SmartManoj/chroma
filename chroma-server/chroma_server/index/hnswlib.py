import hnswlib
import time
import numpy as np
from chroma_server.index.abstract import Index
from chroma_server.logger import logger


class Hnswlib(Index):

    _index = None

    _id_to_uuid = {}
    _uuid_to_id = {}

    def __init__(self):
        pass

    def run(self, embedding_data):
        # more comments available at the source: https://github.com/nmslib/hnswlib

        s1 = time.time()
        uuids = []
        embeddings = []
        ids = []
        i = 0
        for embedding in embedding_data:
            uuids.append(str(embedding[0]))
            embeddings.append((embedding[1]))
            ids.append(i)
            self._id_to_uuid[i] = str(embedding[0])
            self._uuid_to_id[str(embedding[0])] = i
            i += 1
        
        print('time to create uuids and embeddings: ', time.time() - s1)

        # We split the data in two batches:
<<<<<<< HEAD
        data1 = embeddings
=======
        data1 = embedding_data["embedding_data"].to_numpy().tolist()
>>>>>>> 2bb88bc3
        dim = len(data1[0])
        num_elements = len(data1)
        # logger.debug("dimensionality is:", dim)
        # logger.debug("total number of elements is:", num_elements)
        # logger.debug("max elements", num_elements//2)

        concatted_data = data1
        # logger.debug("concatted_data", len(concatted_data))

        p = hnswlib.Index(
            space="l2", dim=dim
        )  # # Declaring index, possible options are l2, cosine or ip
        p.init_index(max_elements=len(data1), ef_construction=100, M=16)  # Initing index
        p.set_ef(10)  # Controlling the recall by setting ef:
        p.set_num_threads(4)  # Set number of threads used during batch search/construction

        # logger.debug("Adding first batch of elements", (len(data1)))
        s2= time.time()
        p.add_items(data1, ids)
        print('time to add the items: ', time.time() - s2)

        # Query the elements for themselves and measure recall:
        # database_ids, distances = p.knn_query(data1, k=1)
        # logger.debug("database_ids", database_ids)
        # logger.debug("distances", distances)
        # logger.debug(len(distances))
<<<<<<< HEAD
        # logger.debug("Recall for the first batch:" + str(np.mean(database_ids.reshape(-1) == np.arange(len(data1)))))
=======
        logger.debug(
            "Recall for the first batch:"
            + str(np.mean(database_ids.reshape(-1) == np.arange(len(data1))))
        )
>>>>>>> 2bb88bc3

        self._index = p

    def fetch(self, query):
        raise NotImplementedError

    def delete_batch(self, batch):
        raise NotImplementedError

    def persist(self):
        if self._index is None:
            return
        self._index.save_index(".chroma/index.bin")
        logger.debug("Index saved to .chroma/index.bin")

    def load(self, elements, dimensionality):
        p = hnswlib.Index(space="l2", dim=dimensionality)
        self._index = p
        self._index.load_index(".chroma/index.bin", max_elements=elements)

    # do knn_query on hnswlib to get nearest neighbors
    def get_nearest_neighbors(self, query, k, uuids=None):

        s2= time.time()
        # get ids from uuids
        ids = []
        for uuid in uuids:
            ids.append(self._uuid_to_id[uuid])

        filter_function = None
        if not ids is None:
            filter_function = lambda id: id in ids

        if len(ids) < k:
            k = len(ids)
        print('time to pre process our knn query: ', time.time() - s2)

        s3= time.time()
        database_ids, distances = self._index.knn_query(query, k=k, filter=filter_function)
        print('time to run knn query: ', time.time() - s3)

        # get uuids from ids    
        uuids = []
        for id in database_ids[0]:
            uuids.append(self._id_to_uuid[id])
        
        return uuids, distances<|MERGE_RESOLUTION|>--- conflicted
+++ resolved
@@ -34,11 +34,7 @@
         print('time to create uuids and embeddings: ', time.time() - s1)
 
         # We split the data in two batches:
-<<<<<<< HEAD
         data1 = embeddings
-=======
-        data1 = embedding_data["embedding_data"].to_numpy().tolist()
->>>>>>> 2bb88bc3
         dim = len(data1[0])
         num_elements = len(data1)
         # logger.debug("dimensionality is:", dim)
@@ -65,14 +61,7 @@
         # logger.debug("database_ids", database_ids)
         # logger.debug("distances", distances)
         # logger.debug(len(distances))
-<<<<<<< HEAD
         # logger.debug("Recall for the first batch:" + str(np.mean(database_ids.reshape(-1) == np.arange(len(data1)))))
-=======
-        logger.debug(
-            "Recall for the first batch:"
-            + str(np.mean(database_ids.reshape(-1) == np.arange(len(data1))))
-        )
->>>>>>> 2bb88bc3
 
         self._index = p
 
